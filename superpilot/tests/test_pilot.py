--- conflicted
+++ resolved
@@ -9,14 +9,10 @@
 from superpilot.core.resource.model_providers import (
     ModelProviderName,
     OpenAIProvider,
-<<<<<<< HEAD
     OpenAIModelName,
     AnthropicApiProvider,
-    AnthropicModelName
-=======
     AnthropicApiProvider,
     AnthropicModelName,
->>>>>>> 281f7d1c
 )
 from superpilot.core.context.schema import Context
 from superpilot.core.ability.super import SuperAbilityRegistry
@@ -30,7 +26,6 @@
 from superpilot.tests.test_env_simple import get_env
 from superpilot.core.pilot import SuperPilot
 from superpilot.core.configuration import get_config
-<<<<<<< HEAD
 from superpilot.core.resource.model_providers.schema import ModelProviderCredentials
 from superpilot.core.planning.base import PromptStrategy 
 from superpilot.core.planning.strategies.simple import SimplePrompt
@@ -38,11 +33,6 @@
     LanguageModelConfiguration,
     LanguageModelClassification,
     PromptStrategyConfiguration,
-=======
-from superpilot.core.planning.settings import (
-    LanguageModelConfiguration,
-    LanguageModelClassification,
->>>>>>> 281f7d1c
 )
 
 # Flow executor -> Context
@@ -83,11 +73,8 @@
         ),
     }
 
-<<<<<<< HEAD
     task_pilot = SimpleTaskPilot( model_providers=model_providers)
-=======
-    task_pilot = SimpleTaskPilot(model_providers=model_providers)
->>>>>>> 281f7d1c
+
     #
     # print("***************** Executing SimplePilot ******************************\n")
     response = await task_pilot.execute(query, context)
