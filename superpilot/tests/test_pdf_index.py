import sys
import logging
import os
import time
from itertools import chain
import asyncio

import os
from collections.abc import Iterator
from datetime import datetime
from datetime import timezone
from pathlib import Path
from typing import Any
from typing import IO
import io
# from sqlalchemy.orm import Session

# Adjust the path to import from the superpilot package
sys.path.insert(0, os.path.abspath(os.path.join(os.path.dirname(__file__), "../..")))
#print(sys.path[0])
# Import necessary modules from superpilot
# from superpilot.core.store.file_processing.extract_file_text import pdf_to_text
from superpilot.core.store.file_processing.extract_file_text import pdf_to_text
#from superpilot.core.store.file.connector import _process_file
from superpilot.core.store.file.models import Document, Section
from superpilot.core.store.indexing.models import DocAwareChunk
from superpilot.core.store.indexing.chunker import DefaultChunker
from superpilot.core.store.schema import Object
from superpilot.core.store.vectorstore.vespa.base import VespaStore
from superpilot.core.store.file.models import BasicExpertInfo,Document,Section

# Assuming this is a helper function from your project
#from test_chunker import toDocument  # Adjust if the test_chunker has other relevant imports


from superpilot.core.store.file_processing.extract_file_text import check_file_ext_is_valid #is_perpilot.core.store.le_extension
from superpilot.core.store.file_processing.extract_file_text import detect_encoding
from superpilot.core.store.file_processing.extract_file_text import extract_file_text
from superpilot.core.store.file_processing.extract_file_text import get_file_ext
from superpilot.core.store.file_processing.extract_file_text import is_text_file_extension,is_tabular_file_extension
from superpilot.core.store.file_processing.extract_file_text import load_files_from_zip
from superpilot.core.store.file_processing.extract_file_text import pdf_to_text
from superpilot.core.store.file_processing.extract_file_text import read_text_file
#from superpilot.core.store.file_processing.extract_tabular_text import read_tabular_file
from superpilot.core.logging.logging import setup_logger
from superpilot.core.store.vectorstore.vespa.configs.constants import DocumentSource

#from super_store.connectors.cross_connector_utils.miscellaneous_utils import time_str_to_utcx

logger = setup_logger()

def _process_file(
    file_name: str,
    file: IO[Any],
    metadata: dict[str, Any] | None = None,
    pdf_pass: str | None = None,
    *args, **kwargs
) -> Document:
    document_id = kwargs.get("document_id", None)
    extension = get_file_ext(file_name)
    if not check_file_ext_is_valid(extension):
        logger.warning(f"Skipping file '{file_name}' with extension '{extension}'")
        return None  # Return None if the file extension is not valid

    file_metadata: dict[str, Any] = {}

    if is_text_file_extension(file_name):
        encoding = detect_encoding(file)
        file_content_raw, file_metadata = read_text_file(
            file, encoding=encoding, ignore_unpod_metadata=False
        )
    elif extension == ".pdf":
        # For PDF files, process the text
        file_content_raw = pdf_to_text(file=file, pdf_pass=pdf_pass)
        file_metadata = metadata
    else:
        file_content_raw = extract_file_text(
            file_name=file_name,
            file=file,
        )

    all_metadata = {**metadata, **file_metadata} if metadata else file_metadata
    if all_metadata is None:
        all_metadata = {}

    # Extract file metadata and assign default values
    file_display_name = all_metadata.get("file_display_name") or os.path.basename(file_name)
    title = all_metadata.get("title") or file_display_name

    time_updated = all_metadata.get("time_updated", datetime.now(timezone.utc))
    if isinstance(time_updated, str):
        time_updated = time_str_to_utc(time_updated)

    dt_str = all_metadata.get("doc_updated_at")
    final_time_updated = time_str_to_utc(dt_str) if dt_str else time_updated

    metadata_tags = {
        k: v if isinstance(v, (list, str)) else str(v)
        for k, v in all_metadata.items()
        if k
        not in [
            "time_updated",
            "doc_updated_at",
            "link",
            "primary_owners",
            "secondary_owners",
            "filename",
            "file_display_name",
            "title",
        ]
    }

    p_owner_names = all_metadata.get("primary_owners")
    s_owner_names = all_metadata.get("secondary_owners")
    p_owners = (
        [BasicExpertInfo(display_name=name) for name in p_owner_names]
        if p_owner_names
        else None
    )
    s_owners = (
        [BasicExpertInfo(display_name=name) for name in s_owner_names]
        if s_owner_names
        else None
    )

    # Construct and return the Document object
    document = Document(
        id=f"FILE_CONNECTOR__{file_name if document_id is None else document_id}",  # Document ID
        sections=[Section(link=all_metadata.get("link"), text=file_content_raw.strip())],
        source=DocumentSource.FILE,
        semantic_identifier=file_display_name,
        title=title,
        doc_updated_at=final_time_updated,
        primary_owners=p_owners,
        secondary_owners=s_owners,
        metadata=metadata_tags,
        hub_id=str(kwargs.get("hub_id")) if kwargs.get("hub_id") else None,
        kn_token=str(kwargs.get("kn_token")) if kwargs.get("kn_token") else None,
    )

    return document  # Return a single Document object


async def main():
<<<<<<< HEAD
    pdf_file_path = "/Users/zestgeek31/Desktop/super-pilot/superpilot/superpilot/tests/final_data-and-ai-governance.6sept2023.pdf"
=======
    pdf_file_path = "tests/RCA.pdf"
>>>>>>> 7e48d458
    file_name = os.path.basename(pdf_file_path)

    # Process the PDF document
    with open(pdf_file_path, "rb") as pdf_file:
        document = _process_file(file_name=file_name, file=pdf_file, pdf_pass=None)

    # Initialize the chunker and start chunking the document
    print("Document Type:",type(document))
    chunker = DefaultChunker()
    t1 = time.time()
    chunks: list[DocAwareChunk] = list(
        chain(*[chunker.chunk(document=document) for _ in range(10)])
    )
    print(f"Number of chunks: {len(chunks)}")
    
    # for ch in chunks:
        # print(str(ch) + "\n")

    t2 = time.time()
    print("Time Taken", round(t2 - t1))
    blurb='blurb'
    # Create Object class instances from chunks
    object_list = []
    for i, chunk in enumerate(chunks):
        obj = Object(
            blurb=blurb,
            id=f"{document.id}_{i}",  # Unique object ID
            ref_id=document.id,       # Document reference ID
            obj_id=str(i),                 # Chunk index as object ID
            content=chunk.content, 
            source='path', 
            privacy='public',
            embeddings={},#work
            metadata= {},
            type='text' # Set chunk content
        )
        #number of words in a chunk
        #extract mini chunks 
        
        object_list.append(obj)

    # Print the list of Object instances
    # for obj in object_list:
        # print(obj)
    print("Number of chunks:",len(object_list))

    content_list = [str(obj.content) for obj in object_list]

    def word_count(sentences):
        word_counts = [len(sentence.split()) for sentence in sentences]  # Count words in each sentence
        total_words = sum(word_counts)  # Sum the word counts
        average_words = total_words / len(sentences) if sentences else 0  # Compute average, handling empty list case
        return average_words
    average_words=word_count(content_list)
    print("Average Words of Chunks",average_words)


    
    # Initialize the VespaStore and index the objects
    vespa_store = VespaStore(index_name="sample_index", secondary_index_name=None)
    indexed_objects = vespa_store.index(chunks=object_list)
    print("Number of indexed objects:",len(indexed_objects))
    print("indexed objects:",indexed_objects)
    

    # Print the final indexed objects
<<<<<<< HEAD
    print("Final indexed objects:")
    # for obj in indexed_objects:
    #     print(obj)

=======
    
>>>>>>> 7e48d458

if __name__ == "__main__":
    asyncio.run(main())<|MERGE_RESOLUTION|>--- conflicted
+++ resolved
@@ -43,8 +43,9 @@
 from superpilot.core.store.file_processing.extract_file_text import read_text_file
 #from superpilot.core.store.file_processing.extract_tabular_text import read_tabular_file
 from superpilot.core.logging.logging import setup_logger
+from superpilot.core.store.indexing.models import ChunkEmbedding
 from superpilot.core.store.vectorstore.vespa.configs.constants import DocumentSource
-
+import numpy as np
 #from super_store.connectors.cross_connector_utils.miscellaneous_utils import time_str_to_utcx
 
 logger = setup_logger()
@@ -88,6 +89,7 @@
     title = all_metadata.get("title") or file_display_name
 
     time_updated = all_metadata.get("time_updated", datetime.now(timezone.utc))
+    
     if isinstance(time_updated, str):
         time_updated = time_str_to_utc(time_updated)
 
@@ -138,15 +140,12 @@
         kn_token=str(kwargs.get("kn_token")) if kwargs.get("kn_token") else None,
     )
 
-    return document  # Return a single Document object
+    return document 
 
 
 async def main():
-<<<<<<< HEAD
+    #pdf_file_path = "tests/RCA.pdf"
     pdf_file_path = "/Users/zestgeek31/Desktop/super-pilot/superpilot/superpilot/tests/final_data-and-ai-governance.6sept2023.pdf"
-=======
-    pdf_file_path = "tests/RCA.pdf"
->>>>>>> 7e48d458
     file_name = os.path.basename(pdf_file_path)
 
     # Process the PDF document
@@ -171,6 +170,7 @@
     # Create Object class instances from chunks
     object_list = []
     for i, chunk in enumerate(chunks):
+        embeddings = generate_embeddings(chunk.content)
         obj = Object(
             blurb=blurb,
             id=f"{document.id}_{i}",  # Unique object ID
@@ -179,7 +179,7 @@
             content=chunk.content, 
             source='path', 
             privacy='public',
-            embeddings={},#work
+            embeddings={"embedding": generate_embeddings(chunk.content)},
             metadata= {},
             type='text' # Set chunk content
         )
@@ -187,13 +187,14 @@
         #extract mini chunks 
         
         object_list.append(obj)
+    print("Number of chunks:", len(object_list))
 
     # Print the list of Object instances
     # for obj in object_list:
         # print(obj)
-    print("Number of chunks:",len(object_list))
 
     content_list = [str(obj.content) for obj in object_list]
+    
 
     def word_count(sentences):
         word_counts = [len(sentence.split()) for sentence in sentences]  # Count words in each sentence
@@ -211,16 +212,11 @@
     print("Number of indexed objects:",len(indexed_objects))
     print("indexed objects:",indexed_objects)
     
-
-    # Print the final indexed objects
-<<<<<<< HEAD
-    print("Final indexed objects:")
-    # for obj in indexed_objects:
-    #     print(obj)
-
-=======
-    
->>>>>>> 7e48d458
+def generate_embeddings(text: str) -> dict:
+    
+    return np.random.rand(300).tolist()
+
+    
 
 if __name__ == "__main__":
     asyncio.run(main())