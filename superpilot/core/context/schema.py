--- conflicted
+++ resolved
@@ -152,7 +152,7 @@
         return f"The is object of '{self.source}'"
 
     @staticmethod
-    def add(content: dict | list, source: str = None):
+    def add(content: Dict | list, source: str = None):
         knowledge = ObjectContent(content, source)
         knowledge.content_type = (
             isinstance(content, dict) and ContentType.DICT or ContentType.LIST
@@ -240,7 +240,7 @@
     id: uuid.UUID
     name: str
     role: Role
-    additional_data: dict = None
+    additional_data: Dict = None
 
     @property
     def username(self):
@@ -248,7 +248,7 @@
         # return f"{self.name} ({self.role})"
 
     @classmethod
-    def add_user(cls, name: str = "System", role: Role = Role.SYSTEM, _id: uuid.UUID = uuid.uuid4(), additional_data: dict = None):
+    def add_user(cls, name: str = "System", role: Role = Role.SYSTEM, _id: uuid.UUID = uuid.uuid4(), additional_data: Dict = None):
         if not additional_data:
             additional_data = {}
         return cls(id=_id, name=name, role=role, additional_data=additional_data)
@@ -301,7 +301,6 @@
         user = User.add_user(name="Assistant", role=Role.ASSISTANT)
         return cls.create(message, user, Event.PLANNING, attachments, additional_data)
 
-
     @classmethod
     def add_assistant_message(cls, message: str, attachments: list[ContentItem] = None, additional_data: Any = None):
         user = User.add_user(name="Assistant", role=Role.ASSISTANT)
@@ -328,12 +327,6 @@
         # return "\n\n".join([f"{c}" for i, c in enumerate(self.attachments, 1)])
         summary = "\n\n".join([f"{c.summary}" for i, c in enumerate(self.attachments, 1)])
         return (
-<<<<<<< HEAD
-            f"{self.sender.username}: {self.message}\n"  # [{self.event}] - {self.timestamp}\n"
-            "```\n"
-            f"{summary}\n"
-            "```"
-=======
             f"[{self.event}] - {self.sender.username}: \n{self.message}\n" +
             (
                 "```\n"
@@ -341,7 +334,6 @@
                 "```"
                 if summary else ""
             )
->>>>>>> 99ea653c
         )
 
     def to_list(self):
@@ -356,22 +348,13 @@
         return self.__str__()
 
 
-<<<<<<< HEAD
-class Context(BaseModel):
-    thread_id: uuid.UUID = uuid.uuid4()
-    objective: str = ""
-    messages: list[Message] = []
-    tasks: list[Task] = []
-    active_task: int = 0
-=======
 class Context:
     thread_id: uuid.UUID
     objective: str
-    messages: list[Message]
+    messages: list[Message] = []
 
     interaction: bool = False
     task = Task
->>>>>>> 99ea653c
     active_message: int = -1
 
     # def __init__(self, messages: list[Message] = None):
