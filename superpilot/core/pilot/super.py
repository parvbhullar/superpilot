--- conflicted
+++ resolved
@@ -102,16 +102,9 @@
         # TODO: Should probably do a step to evaluate the quality of the generated tasks,
         #  and ensure that they have actionable ready and acceptance criteria
 
-<<<<<<< HEAD
-        self._task_queue.extend(tasks)
-        self._task_queue.sort(key=lambda t: t.priority, reverse=True)
-        self._task_queue[-1].context.status = TaskStatus.READY
-=======
-        
         # self._task_queue.extend(tasks)
         self.task.sub_tasks.sort(key=lambda t: t.priority)
         # self._task_queue[-1].context.status = TaskStatus.READY
->>>>>>> 99ea653c
         return plan.dict()
 
     async def execute(self, task: Union[str, Task], context: Context, *args, **kwargs):
@@ -171,7 +164,7 @@
 
         # TODO: Maybe move config count to context as well
         self._configuration.cycle_count += 1
-        self._current_task = self.task.current_sub_task
+        self._current_task = self.task.current_task
         self._logger.info(f"Working on task: {self._current_task}")
 
         task = await self._evaluate_task_and_add_context(self._current_task)
@@ -189,13 +182,9 @@
         kwargs['callback'] = self._callback # TODO pass callback to ability registry
         # kwargs['thread_id'] = self.thread_id
         # Add context to ability arguments
-<<<<<<< HEAD
-        ability_response = await self._ability_registry.perform(
-            ability_name, ability_args=ability_args, **kwargs
-=======
+
         ability_action = await self._ability_registry.perform(
             self._next_step_response.get("next_ability"), ability_args=ability_args, **kwargs
->>>>>>> 99ea653c
         )
         # TODO: Take raw response and also summary
         execution_message = Message.add_execution_message(message=str(ability_action))
@@ -233,19 +222,6 @@
     async def _choose_next_step(self, task: Task, ability_schema: list[dict], context: Context) -> LanguageModelResponse:
         """Choose the next ability to use for the task."""
         self._logger.debug(f"Choosing next ability for task {task}.")
-<<<<<<< HEAD
-        if task.context.cycle_count > self._configuration.max_task_cycle_count:
-            # Don't hit the LLM, just set the next action as "breakdown_task" with an appropriate reason
-            raise NotImplementedError
-        elif not task.context.enough_info:
-            # Don't ask the LLM, just set the next action as "breakdown_task" with an appropriate reason
-            raise NotImplementedError
-        else:
-            next_response = await self._planner.next(
-                task, ability_schema, context
-            )
-            return next_response
-=======
         # if task.context.cycle_count > self._configuration.max_task_cycle_count:
         #     # Don't hit the LLM, just set the next action as "breakdown_task" with an appropriate reason
         #     raise NotImplementedError
@@ -257,7 +233,6 @@
             task, ability_schema, context=self._context
         )
         return next_response
->>>>>>> 99ea653c
 
     async def _update_tasks_and_memory(self, ability_response: AbilityAction, response: LanguageModelResponse):
         self._current_task.context.cycle_count += 1
