import logging
import platform
import time
from abc import ABC
from typing import Dict

import distro

from superpilot.core.callback.manager.base import BaseCallbackManager
from superpilot.core.pilot.settings import (
    ExecutionNature
)
from superpilot.core.pilot.settings import PilotConfiguration, ExecutionAlgo
from superpilot.core.pilot.task.base import TaskPilot, TaskPilotConfiguration
from superpilot.core.planning.base import PromptStrategy
from superpilot.core.planning.schema import (
    LanguageModelResponse,
    Task,
)
from superpilot.core.planning.settings import (
    LanguageModelConfiguration,
    LanguageModelClassification,
    PromptStrategyConfiguration,
)
from superpilot.core.planning.strategies.simple import SimplePrompt
from superpilot.core.plugin.simple import PluginLocation, PluginStorageFormat
from superpilot.core.plugin.utlis import load_class
from superpilot.core.resource.model_providers import (
    LanguageModelProvider,
    ModelProviderName,
    OpenAIModelName,
    OpenAIProvider,
    OPEN_AI_MODELS,
)
from superpilot.core.resource.model_providers.factory import (
    ModelProviderFactory,
    ModelConfigFactory,
)
from superpilot.core.resource.model_providers.utils.token_counter import (
    count_string_tokens,
)
<<<<<<< HEAD
from superpilot.core.pilot.settings import PilotConfiguration, ExecutionAlgo
from superpilot.core.resource.model_providers.factory import (
    ModelProviderFactory,
    ModelConfigFactory,
)
=======
from superpilot.core.state.mixins import PickleStateMixin, DictStateMixin
>>>>>>> 933d62cd


class SimpleTaskPilot(TaskPilot, DictStateMixin, PickleStateMixin, ABC):
    """A class representing a pilot step."""

    default_configuration = TaskPilotConfiguration(
        location=PluginLocation(
            storage_format=PluginStorageFormat.INSTALLED_PACKAGE,
            storage_route="superpilot.core.flow.simple.SuperTaskPilot",
        ),
        pilot=PilotConfiguration(
            name="simple_task_pilot",
            role=("An AI Pilot designed to complete simple tasks with "),
            goals=[
                "Complete simple tasks",
            ],
            cycle_count=0,
            max_task_cycle_count=3,
            creation_time="",
            execution_nature=ExecutionNature.AUTO,
        ),
        execution_nature=ExecutionNature.SIMPLE,
        prompt_strategy=SimplePrompt.default_configuration,
        models={
            LanguageModelClassification.FAST_MODEL: LanguageModelConfiguration(
                model_name=OpenAIModelName.GPT3,
                provider_name=ModelProviderName.OPENAI,
                temperature=0.9,
            ),
            LanguageModelClassification.SMART_MODEL: LanguageModelConfiguration(
                model_name=OpenAIModelName.GPT4,
                provider_name=ModelProviderName.OPENAI,
                temperature=0.9,
            ),
        },
    )

    def __init__(
        self,
        configuration: TaskPilotConfiguration = default_configuration,
        model_providers: Dict[ModelProviderName, LanguageModelProvider] = None,
        logger: logging.Logger = logging.getLogger(__name__),
<<<<<<< HEAD
=======
        callback: BaseCallbackManager = None,
        thread_id: str = None
>>>>>>> 933d62cd
    ) -> None:
        self._thread_id = thread_id
        self._logger = logger
        self._configuration = configuration
        self._execution_nature = configuration.execution_nature
        self._callback = callback

        self._providers: Dict[LanguageModelClassification, LanguageModelProvider] = {}
        for model, model_config in self._configuration.models.items():
            self._providers[model] = model_providers[model_config.provider_name]

        prompt_config = self._configuration.prompt_strategy.dict()
        location = prompt_config.pop("location", None)
        if location is not None:
            self._prompt_strategy = load_class(location, prompt_config)
        else:
            self._prompt_strategy = SimplePrompt(**prompt_config)

    async def execute(self, objective: str | Task, *args, **kwargs) -> LanguageModelResponse:
        """Execute the task."""
        self._logger.debug(f"Executing task: {objective}")
        if isinstance(objective, str):
            # if task is not passed, one is created with default settings
            task = Task.factory(objective)
        else:
            task = objective
        if len(args) > 0:
            kwargs["context"] = args[0]
        context_res = await self.exec_task(task, **kwargs)
        return context_res

    # TODO: State may not be required in Simple Pilot, find a way to manage Cain flow without state
    async def to_dict_state(self) -> dict:
        pass

    async def from_dict_state(self, state):
        pass

    async def to_pickle_state(self):
        pass

    async def from_pickle_state(self, state):
        pass

    async def exec_task(self, task: Task, **kwargs) -> LanguageModelResponse:
        template_kwargs = task.generate_kwargs()
        template_kwargs.update(kwargs)
        return await self.chat_with_model(
            self._prompt_strategy,
            **template_kwargs,
        )

    async def chat_with_model(
        self,
        prompt_strategy: PromptStrategy,
        **kwargs,
    ) -> LanguageModelResponse:
        model_classification = prompt_strategy.model_classification
        model_configuration = self._configuration.models[model_classification]

        template_kwargs = self._make_template_kwargs_for_strategy(prompt_strategy)
        kwargs.update(template_kwargs)
        prompt = prompt_strategy.build_prompt(
            model_name=model_configuration.model_name, **kwargs
        )
        # print("Prompt", prompt)
        model_configuration = self.choose_model(
            model_classification, model_configuration, prompt
        )

        model_configuration = model_configuration.dict()
        self._logger.debug(f"Using model configuration: {model_configuration}")
        del model_configuration["provider_name"]
        provider = self._providers[model_classification]
        if "response_format" in kwargs:
            model_configuration["response_format"] = kwargs["response_format"]

        self._logger.debug(f"Using prompt:\n{prompt}\n\n")
        response = await provider.create_language_completion(
            model_prompt=prompt.messages,
            functions=prompt.functions,
            function_call=prompt.get_function_call(),
            req_res_callback=self._callback.model_req_res_callback if self._callback else None,
            **model_configuration,
            completion_parser=prompt_strategy.parse_response_content,
        )

        return LanguageModelResponse.parse_obj(response.dict())

    def choose_model(self, model_classification, model_configuration, prompt):
        if model_configuration.model_name not in [
            OpenAIModelName.GPT3,
            OpenAIModelName.GPT4,
        ]:
            return model_configuration
        current_tokens = count_string_tokens(
            str(prompt), model_configuration.model_name
        )
        print("Tokens", current_tokens)
        token_limit = OPEN_AI_MODELS[model_configuration.model_name].max_tokens
        completion_token_min_length = 1000
        send_token_limit = token_limit - completion_token_min_length
        if current_tokens > send_token_limit:
            if model_classification == LanguageModelClassification.FAST_MODEL:
                model_configuration.model_name = OpenAIModelName.GPT3_16K
            elif model_classification == LanguageModelClassification.SMART_MODEL:
                print("Using GPT4_TURBO")
                model_configuration.model_name = OpenAIModelName.GPT4_TURBO
        return model_configuration

    def _make_template_kwargs_for_strategy(self, strategy: PromptStrategy):
        provider = self._providers[strategy.model_classification]
        template_kwargs = {
            "os_info": get_os_info(),
            "api_budget": provider.get_remaining_budget(),
            "current_time": time.strftime("%c"),
        }
        return template_kwargs

    def __repr__(self):
        return f"{self.__class__.__name__}()"

    def __str__(self):
        return self._configuration.__str__()

    def name(self) -> str:
        """The name of the ability."""
        return self._configuration.pilot.name

    def dump(self) -> dict:
        pilot_config = self._configuration.pilot
        dump = {
            "name": pilot_config.name,
            "role": pilot_config.role,
            "goals": pilot_config.goals
        }
        return dump

    @classmethod
    def factory(
<<<<<<< HEAD
        cls,
        prompt_strategy: PromptStrategyConfiguration = None,
        model_providers: Dict[ModelProviderName, LanguageModelProvider] = None,
        execution_nature: ExecutionNature = None,
        models: Dict[LanguageModelClassification, LanguageModelConfiguration] = None,
        location: PluginLocation = None,
        logger: logging.Logger = None,
=======
            cls,
            prompt_strategy: PromptStrategyConfiguration = None,
            model_providers: Dict[ModelProviderName, LanguageModelProvider] = None,
            execution_nature: ExecutionNature = None,
            models: Dict[LanguageModelClassification, LanguageModelConfiguration] = None,
            pilot_config: PilotConfiguration = None,
            location: PluginLocation = None,
            logger: logging.Logger = None,
            callback: BaseCallbackManager = None,
            thread_id: str = None
>>>>>>> 933d62cd
    ) -> "SimpleTaskPilot":
        # Initialize settings
        config = cls.default_configuration.copy()
        if location is not None:
            config.location = location
        if execution_nature is not None:
            config.execution_nature = execution_nature
        if prompt_strategy is not None:
            config.prompt_strategy = prompt_strategy
        if pilot_config is not None:
            config.pilot = pilot_config
        if models is not None:
            config.models = models

        # Use default logger if not provided
        if logger is None:
            logger = logging.getLogger(__name__)

        # Use empty dictionary for model_providers if not provided
        if model_providers is None:
            # Load Model Providers
            open_ai_provider = OpenAIProvider.factory()
            model_providers = {ModelProviderName.OPENAI: open_ai_provider}

        # Create and return SimpleTaskPilot instance
        return cls(configuration=config, model_providers=model_providers, logger=logger, callback=callback, thread_id=thread_id)

    @classmethod
<<<<<<< HEAD
    def create(
        cls,
        prompt_config,
        smart_model_name=OpenAIModelName.GPT4,
        fast_model_name=OpenAIModelName.GPT3,
        smart_model_temp=0.2,
        fast_model_temp=0.2,
        model_providers=None,
    ):
=======
    def create(cls,
               prompt_config,
               smart_model_name=OpenAIModelName.GPT4,
               fast_model_name=OpenAIModelName.GPT3,
               smart_model_temp=0.9,
               fast_model_temp=0.9,
               model_providers=None,
               pilot_config=None,
               callback: BaseCallbackManager = None,
               thread_id: str = None
               ):

>>>>>>> 933d62cd
        models_config = ModelConfigFactory.get_models_config(
            smart_model_name=smart_model_name,
            fast_model_name=fast_model_name,
            smart_model_temp=smart_model_temp,
            fast_model_temp=fast_model_temp,
        )
        if model_providers is None:
            model_providers = ModelProviderFactory.load_providers()

        pilot = cls.factory(
            prompt_strategy=prompt_config,
            model_providers=model_providers,
            models=models_config,
            pilot_config=pilot_config,
            callback=callback,
            thread_id=thread_id,
        )
        return pilot


def get_os_info() -> str:
    os_name = platform.system()
    os_info = (
        platform.platform(terse=True)
        if os_name != "Linux"
        else distro.name(pretty=True)
    )
    return os_info<|MERGE_RESOLUTION|>--- conflicted
+++ resolved
@@ -7,10 +7,8 @@
 import distro
 
 from superpilot.core.callback.manager.base import BaseCallbackManager
-from superpilot.core.pilot.settings import (
-    ExecutionNature
-)
-from superpilot.core.pilot.settings import PilotConfiguration, ExecutionAlgo
+from superpilot.core.pilot.settings import ExecutionNature
+from superpilot.core.pilot.settings import PilotConfiguration
 from superpilot.core.pilot.task.base import TaskPilot, TaskPilotConfiguration
 from superpilot.core.planning.base import PromptStrategy
 from superpilot.core.planning.schema import (
@@ -39,15 +37,7 @@
 from superpilot.core.resource.model_providers.utils.token_counter import (
     count_string_tokens,
 )
-<<<<<<< HEAD
-from superpilot.core.pilot.settings import PilotConfiguration, ExecutionAlgo
-from superpilot.core.resource.model_providers.factory import (
-    ModelProviderFactory,
-    ModelConfigFactory,
-)
-=======
 from superpilot.core.state.mixins import PickleStateMixin, DictStateMixin
->>>>>>> 933d62cd
 
 
 class SimpleTaskPilot(TaskPilot, DictStateMixin, PickleStateMixin, ABC):
@@ -90,11 +80,8 @@
         configuration: TaskPilotConfiguration = default_configuration,
         model_providers: Dict[ModelProviderName, LanguageModelProvider] = None,
         logger: logging.Logger = logging.getLogger(__name__),
-<<<<<<< HEAD
-=======
         callback: BaseCallbackManager = None,
-        thread_id: str = None
->>>>>>> 933d62cd
+        thread_id: str = None,
     ) -> None:
         self._thread_id = thread_id
         self._logger = logger
@@ -113,7 +100,9 @@
         else:
             self._prompt_strategy = SimplePrompt(**prompt_config)
 
-    async def execute(self, objective: str | Task, *args, **kwargs) -> LanguageModelResponse:
+    async def execute(
+        self, objective: str | Task, *args, **kwargs
+    ) -> LanguageModelResponse:
         """Execute the task."""
         self._logger.debug(f"Executing task: {objective}")
         if isinstance(objective, str):
@@ -177,7 +166,9 @@
             model_prompt=prompt.messages,
             functions=prompt.functions,
             function_call=prompt.get_function_call(),
-            req_res_callback=self._callback.model_req_res_callback if self._callback else None,
+            req_res_callback=(
+                self._callback.model_req_res_callback if self._callback else None
+            ),
             **model_configuration,
             completion_parser=prompt_strategy.parse_response_content,
         )
@@ -229,32 +220,22 @@
         dump = {
             "name": pilot_config.name,
             "role": pilot_config.role,
-            "goals": pilot_config.goals
+            "goals": pilot_config.goals,
         }
         return dump
 
     @classmethod
     def factory(
-<<<<<<< HEAD
         cls,
         prompt_strategy: PromptStrategyConfiguration = None,
         model_providers: Dict[ModelProviderName, LanguageModelProvider] = None,
         execution_nature: ExecutionNature = None,
         models: Dict[LanguageModelClassification, LanguageModelConfiguration] = None,
+        pilot_config: PilotConfiguration = None,
         location: PluginLocation = None,
         logger: logging.Logger = None,
-=======
-            cls,
-            prompt_strategy: PromptStrategyConfiguration = None,
-            model_providers: Dict[ModelProviderName, LanguageModelProvider] = None,
-            execution_nature: ExecutionNature = None,
-            models: Dict[LanguageModelClassification, LanguageModelConfiguration] = None,
-            pilot_config: PilotConfiguration = None,
-            location: PluginLocation = None,
-            logger: logging.Logger = None,
-            callback: BaseCallbackManager = None,
-            thread_id: str = None
->>>>>>> 933d62cd
+        callback: BaseCallbackManager = None,
+        thread_id: str = None,
     ) -> "SimpleTaskPilot":
         # Initialize settings
         config = cls.default_configuration.copy()
@@ -280,33 +261,27 @@
             model_providers = {ModelProviderName.OPENAI: open_ai_provider}
 
         # Create and return SimpleTaskPilot instance
-        return cls(configuration=config, model_providers=model_providers, logger=logger, callback=callback, thread_id=thread_id)
+        return cls(
+            configuration=config,
+            model_providers=model_providers,
+            logger=logger,
+            callback=callback,
+            thread_id=thread_id,
+        )
 
     @classmethod
-<<<<<<< HEAD
     def create(
         cls,
         prompt_config,
         smart_model_name=OpenAIModelName.GPT4,
         fast_model_name=OpenAIModelName.GPT3,
-        smart_model_temp=0.2,
-        fast_model_temp=0.2,
+        smart_model_temp=0.9,
+        fast_model_temp=0.9,
         model_providers=None,
+        pilot_config=None,
+        callback: BaseCallbackManager = None,
+        thread_id: str = None,
     ):
-=======
-    def create(cls,
-               prompt_config,
-               smart_model_name=OpenAIModelName.GPT4,
-               fast_model_name=OpenAIModelName.GPT3,
-               smart_model_temp=0.9,
-               fast_model_temp=0.9,
-               model_providers=None,
-               pilot_config=None,
-               callback: BaseCallbackManager = None,
-               thread_id: str = None
-               ):
-
->>>>>>> 933d62cd
         models_config = ModelConfigFactory.get_models_config(
             smart_model_name=smart_model_name,
             fast_model_name=fast_model_name,
