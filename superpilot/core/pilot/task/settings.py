from typing import Dict, List

from superpilot.core.configuration.schema import SystemConfiguration
<<<<<<< HEAD
=======
from superpilot.core.planning.schema import ExecutionNature
>>>>>>> 86360d47
from superpilot.core.planning.settings import (
    LanguageModelConfiguration,
    LanguageModelClassification,
)
from superpilot.core.pilot.settings import (
    PilotConfiguration, ExecutionNature,
)
from superpilot.core.plugin.base import PluginLocation


class TaskPilotConfiguration(SystemConfiguration):
    """Struct for model configuration."""

<<<<<<< HEAD
=======
    from superpilot.core.plugin.base import PluginLocation

>>>>>>> 86360d47
    location: PluginLocation
    models: Dict[LanguageModelClassification, LanguageModelConfiguration]
    pilot: PilotConfiguration = None
    execution_nature: ExecutionNature = ExecutionNature.SIMPLE
    callbacks: List[PluginLocation] = None
    prompt_strategy: SystemConfiguration = None
    memory_provider_required: bool = False
    workspace_required: bool = False


class ModelTaskPilotConfiguration(SystemConfiguration):
    """Struct for Model task pilot configuration."""

    from superpilot.core.plugin.base import PluginLocation

    location: PluginLocation
    model_provider: LanguageModelConfiguration
    callbacks: List[PluginLocation] = None
    prompt_strategy: SystemConfiguration = None<|MERGE_RESOLUTION|>--- conflicted
+++ resolved
@@ -1,10 +1,6 @@
 from typing import Dict, List
 
 from superpilot.core.configuration.schema import SystemConfiguration
-<<<<<<< HEAD
-=======
-from superpilot.core.planning.schema import ExecutionNature
->>>>>>> 86360d47
 from superpilot.core.planning.settings import (
     LanguageModelConfiguration,
     LanguageModelClassification,
@@ -18,11 +14,6 @@
 class TaskPilotConfiguration(SystemConfiguration):
     """Struct for model configuration."""
 
-<<<<<<< HEAD
-=======
-    from superpilot.core.plugin.base import PluginLocation
-
->>>>>>> 86360d47
     location: PluginLocation
     models: Dict[LanguageModelClassification, LanguageModelConfiguration]
     pilot: PilotConfiguration = None
@@ -36,8 +27,6 @@
 class ModelTaskPilotConfiguration(SystemConfiguration):
     """Struct for Model task pilot configuration."""
 
-    from superpilot.core.plugin.base import PluginLocation
-
     location: PluginLocation
     model_provider: LanguageModelConfiguration
     callbacks: List[PluginLocation] = None
