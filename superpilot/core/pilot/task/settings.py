--- conflicted
+++ resolved
@@ -1,16 +1,13 @@
 from typing import Dict, List
 
 from superpilot.core.configuration.schema import SystemConfiguration
-<<<<<<< HEAD
-from superpilot.core.planning.schema import ExecutionNature
-=======
->>>>>>> 933d62cd
 from superpilot.core.planning.settings import (
     LanguageModelConfiguration,
     LanguageModelClassification,
 )
 from superpilot.core.pilot.settings import (
-    PilotConfiguration, ExecutionNature,
+    PilotConfiguration,
+    ExecutionNature,
 )
 from superpilot.core.plugin.base import PluginLocation
 
@@ -18,11 +15,6 @@
 class TaskPilotConfiguration(SystemConfiguration):
     """Struct for model configuration."""
 
-<<<<<<< HEAD
-    from superpilot.core.plugin.base import PluginLocation
-
-=======
->>>>>>> 933d62cd
     location: PluginLocation
     models: Dict[LanguageModelClassification, LanguageModelConfiguration]
     pilot: PilotConfiguration = None
@@ -36,11 +28,6 @@
 class ModelTaskPilotConfiguration(SystemConfiguration):
     """Struct for Model task pilot configuration."""
 
-<<<<<<< HEAD
-    from superpilot.core.plugin.base import PluginLocation
-
-=======
->>>>>>> 933d62cd
     location: PluginLocation
     model_provider: LanguageModelConfiguration
     callbacks: List[PluginLocation] = None
