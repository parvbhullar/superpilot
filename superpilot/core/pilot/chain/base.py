--- conflicted
+++ resolved
@@ -69,36 +69,22 @@
         self.transformers[HandlerType.HANDLER].pop(handler_index)
 
     def update_cost(cls, response):
-<<<<<<< HEAD
-        total_cost = response.total_cost
-        completion_tokens_used = response.completion_tokens_used
-        prompt_tokens_used = response.prompt_tokens_used
-        cls.total_cost["total_cost"] = cls.total_cost.get("total_cost", 0) + total_cost
-        cls.total_cost["completion_tokens_used"] = (
-            cls.total_cost.get("completion_tokens_used", 0) + completion_tokens_used
-        )
-        cls.total_cost["prompt_tokens_used"] = (
-            cls.total_cost.get("prompt_tokens_used", 0) + prompt_tokens_used
-        )
+        if hasattr(response, "total_cost"):
+            total_cost = response.total_cost
+            completion_tokens_used = response.completion_tokens_used
+            prompt_tokens_used = response.prompt_tokens_used
+            cls.total_cost["total_cost"] = (
+                    cls.total_cost.get("total_cost", 0) + total_cost
+            )
+            cls.total_cost["completion_tokens_used"] = (
+                    cls.total_cost.get("completion_tokens_used", 0) + completion_tokens_used
+            )
+            cls.total_cost["prompt_tokens_used"] = (
+                    cls.total_cost.get("prompt_tokens_used", 0) + prompt_tokens_used
+            )
 
     def dump_pilots(self):
         pilots_dict = []
         for pilot in self.pilots[HandlerType.HANDLER]:
             pilots_dict.append(pilot.dump())
-
-        return pilots_dict
-=======
-        if hasattr(response, "total_cost"):
-            total_cost = response.total_cost
-            completion_tokens_used = response.completion_tokens_used
-            prompt_tokens_used = response.prompt_tokens_used
-            cls.total_cost["total_cost"] = (
-                cls.total_cost.get("total_cost", 0) + total_cost
-            )
-            cls.total_cost["completion_tokens_used"] = (
-                cls.total_cost.get("completion_tokens_used", 0) + completion_tokens_used
-            )
-            cls.total_cost["prompt_tokens_used"] = (
-                cls.total_cost.get("prompt_tokens_used", 0) + prompt_tokens_used
-            )
->>>>>>> 1940e079
+        return pilots_dict