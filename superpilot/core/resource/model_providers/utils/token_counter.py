"""Functions for counting the number of tokens in a message or string."""
from __future__ import annotations

from typing import List, overload

import tiktoken

from superpilot.core.resource.model_providers.schema import LanguageModelMessage


@overload
def count_message_tokens(
    messages: LanguageModelMessage, model: str = "gpt-3.5-turbo"
) -> int:
    ...


@overload
def count_message_tokens(
    messages: List[LanguageModelMessage], model: str = "gpt-3.5-turbo"
) -> int:
    ...


def count_message_tokens(
    messages: LanguageModelMessage | List[LanguageModelMessage],
    model: str = "gpt-3.5-turbo",
) -> int:
    """
    Returns the number of tokens used by a list of messages.

    Args:
        messages (list): A list of messages, each of which is a dictionary
            containing the role and content of the message.
        model (str): The name of the model to use for tokenization.
            Defaults to "gpt-3.5-turbo-0301".

    Returns:
        int: The number of tokens used by the list of messages.
    """
    if isinstance(messages, LanguageModelMessage):
        messages = [messages]

    if model.startswith("gpt-3.5-turbo"):
        tokens_per_message = (
            4  # every message follows <|start|>{role/name}\n{content}<|end|>\n
        )
        tokens_per_name = -1  # if there's a name, the role is omitted
        encoding_model = "gpt-3.5-turbo"
    elif model.startswith("gpt-4"):
        tokens_per_message = 3
        tokens_per_name = 1
        encoding_model = "gpt-4"
    else:
        raise NotImplementedError(
            f"count_message_tokens() is not implemented for model {model}.\n"
            " See https://github.com/openai/openai-python/blob/main/chatml.md for"
            " information on how messages are converted to tokens."
        )
    try:
        encoding = tiktoken.encoding_for_model(encoding_model)
    except KeyError:
        # logger.warn("Warning: model not found. Using cl100k_base encoding.")
        encoding = tiktoken.get_encoding("cl100k_base")

    num_tokens = 0
    for message in messages:
        num_tokens += tokens_per_message
        for key, value in message.dict().items():
            num_tokens += len(encoding.encode(value))
            if key == "name":
                num_tokens += tokens_per_name
    num_tokens += 3  # every reply is primed with <|start|>assistant<|message|>
    return num_tokens


def count_string_tokens(string: str, model_name: str) -> int:
    """
    Returns the number of tokens in a text string.

    Args:
        string (str): The text string.
        model_name (str): The name of the encoding to use. (e.g., "gpt-3.5-turbo")

    Returns:
        int: The number of tokens in the text string.
    """
    # print("model_name", model_name, tiktoken.model.MODEL_TO_ENCODING)
    if model_name not in tiktoken.model.MODEL_TO_ENCODING:
<<<<<<< HEAD
        # tiktoken.model.MODEL_TO_ENCODING["gpt-3.5-turbo"] = model_name
        model_name = "gpt-3.5-turbo"

=======
        tiktoken.model.MODEL_TO_ENCODING["gpt-3.5-turbo"] = model_name
>>>>>>> 720dc235
    encoding = tiktoken.encoding_for_model(model_name)
    return len(encoding.encode(string))<|MERGE_RESOLUTION|>--- conflicted
+++ resolved
@@ -87,12 +87,8 @@
     """
     # print("model_name", model_name, tiktoken.model.MODEL_TO_ENCODING)
     if model_name not in tiktoken.model.MODEL_TO_ENCODING:
-<<<<<<< HEAD
         # tiktoken.model.MODEL_TO_ENCODING["gpt-3.5-turbo"] = model_name
         model_name = "gpt-3.5-turbo"
 
-=======
-        tiktoken.model.MODEL_TO_ENCODING["gpt-3.5-turbo"] = model_name
->>>>>>> 720dc235
     encoding = tiktoken.encoding_for_model(model_name)
     return len(encoding.encode(string))