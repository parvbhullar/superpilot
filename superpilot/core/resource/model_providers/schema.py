--- conflicted
+++ resolved
@@ -425,26 +425,12 @@
     @classmethod
     def _resolve_ref(cls, ref, definitions):
         # Extract the key from the reference string and return the corresponding definition
-<<<<<<< HEAD
-        ref_key = ref.split('/')[-1]
-=======
         ref_key = ref.split("/")[-1]
->>>>>>> 86360d47
         return definitions.get(ref_key)
 
     @classmethod
     def function_schema(cls, arguments_format=False) -> dict:
         schema = cls.schema()
-<<<<<<< HEAD
-        definitions = schema.get('definitions', {})
-
-        # Process the properties to replace $ref with actual definitions
-        properties = schema.get('properties', {})
-        cls.set_properties(definitions, properties)
-
-        # Prepare the final parameters excluding certain keys
-        parameters = {k: v for k, v in schema.items() if k not in ("title", "description")}
-=======
         definitions = schema.get("definitions", {})
 
         # Process the properties to replace $ref with actual definitions
@@ -455,7 +441,6 @@
         parameters = {
             k: v for k, v in schema.items() if k not in ("title", "description")
         }
->>>>>>> 86360d47
         parameters["properties"] = properties
         parameters["required"] = sorted(parameters.get("properties", {}))
         # parameters["definitions"] = definitions
@@ -480,23 +465,6 @@
     @classmethod
     def set_properties(cls, definitions, properties):
         for prop, details in properties.items():
-<<<<<<< HEAD
-            if 'allOf' in details and len(details['allOf']) == 1 and '$ref' in details['allOf'][0]:
-                ref = details['allOf'][0]['$ref']
-                resolved_ref = cls._resolve_ref(ref, definitions)
-                if resolved_ref:
-                    properties[prop] = resolved_ref
-                    if resolved_ref.get('type') == 'object':
-                        cls.set_properties(definitions, resolved_ref.get('properties', {}))
-            if 'type' in details:
-                if details['type'] == 'array' and 'items' in details and '$ref' in details['items']:
-                    ref = details['items']['$ref']
-                    resolved_ref = cls._resolve_ref(ref, definitions)
-                    if resolved_ref:
-                        properties[prop]['items'] = resolved_ref
-                        if resolved_ref.get('type') == 'object':
-                            cls.set_properties(definitions, resolved_ref.get('properties', {}))
-=======
             if (
                 "allOf" in details
                 and len(details["allOf"]) == 1
@@ -524,7 +492,6 @@
                             cls.set_properties(
                                 definitions, resolved_ref.get("properties", {})
                             )
->>>>>>> 86360d47
         return properties
 
     @classmethod
