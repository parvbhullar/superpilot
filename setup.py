from codecs import open
from os import path

from setuptools import find_packages, setup


here = path.abspath(path.dirname(__file__))

with open(path.join(here, "README.md"), encoding="utf-8") as f:
    long_description = f.read()

with open(path.join(here, "requirements.txt"), encoding="utf-8") as f:
    requirements = [line.strip() for line in f if line]

setup(
    name="superpilot",
<<<<<<< HEAD
    version="0.4.14",
=======
    version="0.4.6",
>>>>>>> 86360d47
    description="The Multi-Role Superpilot Programming Framework",
    long_description=long_description,
    long_description_content_type="text/markdown",
    url="https://github.com/parvbhullar/superpilot",
    author="ParvBhullar",
    author_email="parvinder@recalll.co",
    license="MIT",
    keywords="superpilot multi-role multi-agent programming gpt llm",
    packages=find_packages(exclude=["contrib", "docs"]),
    python_requires=">=3.10",
    install_requires=[
        *requirements,
        "setfit @ git+https://github.com/huggingface/setfit.git",
    ],
)<|MERGE_RESOLUTION|>--- conflicted
+++ resolved
@@ -14,11 +14,7 @@
 
 setup(
     name="superpilot",
-<<<<<<< HEAD
-    version="0.4.14",
-=======
-    version="0.4.6",
->>>>>>> 86360d47
+    version="0.4.15",
     description="The Multi-Role Superpilot Programming Framework",
     long_description=long_description,
     long_description_content_type="text/markdown",
