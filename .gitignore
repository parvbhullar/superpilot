# Byte-compiled / optimized / DLL files
__pycache__/
*.py[cod]
*$py.class

# C extensions
*.so

# Distribution / packaging
.Python
build/
develop-eggs/
dist/
downloads/
eggs/
.eggs/
lib/
lib64/
parts/
sdist/
var/
wheels/
share/python-wheels/
*.egg-info/
.installed.cfg
*.egg
MANIFEST

# PyInstaller
#  Usually these files are written by a python script from a template
#  before PyInstaller builds the exe, so as to inject date/other infos into it.
*.manifest
*.spec

# Installer logs
pip-log.txt
pip-delete-this-directory.txt

# Unit test / coverage reports
htmlcov/
.tox/
.nox/
.coverage
.coverage.*
.cache
nosetests.xml
coverage.xml
*.cover
*.py,cover
.hypothesis/
.pytest_cache/
cover/

# Translations
*.mo
*.pot

# Django stuff:
*.log
<<<<<<< HEAD
local_settings.py
db.sqlite3
db.sqlite3-journal

# Flask stuff:
instance/
.webassets-cache

# Scrapy stuff:
.scrapy

# Sphinx documentation
docs/_build/

# PyBuilder
.pybuilder/
target/

# Jupyter Notebook
.ipynb_checkpoints

# IPython
profile_default/
ipython_config.py

# pyenv
#   For a library or package, you might want to ignore these files since the code is
#   intended to run in multiple environments; otherwise, check them in:
# .python-version

# pipenv
#   According to pypa/pipenv#598, it is recommended to include Pipfile.lock in version control.
#   However, in case of collaboration, if having platform-specific dependencies or dependencies
#   having no cross-platform support, pipenv may install dependencies that don't work, or not
#   install all needed dependencies.
#Pipfile.lock

# poetry
#   Similar to Pipfile.lock, it is generally recommended to include poetry.lock in version control.
#   This is especially recommended for binary packages to ensure reproducibility, and is more
#   commonly ignored for libraries.
#   https://python-poetry.org/docs/basic-usage/#commit-your-poetrylock-file-to-version-control
#poetry.lock

# pdm
#   Similar to Pipfile.lock, it is generally recommended to include pdm.lock in version control.
#pdm.lock
#   pdm stores project-wide configurations in .pdm.toml, but it is recommended to not include it
#   in version control.
#   https://pdm.fming.dev/latest/usage/project/#working-with-version-control
.pdm.toml
.pdm-python
.pdm-build/

# PEP 582; used by e.g. github.com/David-OConnor/pyflow and github.com/pdm-project/pdm
__pypackages__/

# Celery stuff
celerybeat-schedule
celerybeat.pid

# SageMath parsed files
*.sage.py

# Environments
.env
.venv
env/
venv/
ENV/
env.bak/
venv.bak/

# Spyder project settings
.spyderproject
.spyproject

# Rope project settings
.ropeproject

# mkdocs documentation
/site

# mypy
.mypy_cache/
.dmypy.json
dmypy.json

# Pyre type checker
.pyre/

# pytype static type analyzer
.pytype/

# Cython debug symbols
cython_debug/
*/output/*

# PyCharm
#  JetBrains specific template is maintained in a separate JetBrains.gitignore that can
#  be found at https://github.com/github/gitignore/blob/main/Global/JetBrains.gitignore
#  and can be added to the global gitignore or merged into this file.  For a more nuclear
#  option (not recommended) you can uncomment the following to ignore the entire idea folder.
#.idea/
=======
final_response.xlsx
latex_response.xlsx
search_latex_response.xlsx
*.csv
*.txt
*.xlsx
*.zip
superpilot/docs
original/*
Final/*
final/*
.cache
.idea
.DS_store
prompt.md
superpilot/vespa
>>>>>>> 7f819954
<|MERGE_RESOLUTION|>--- conflicted
+++ resolved
@@ -43,6 +43,8 @@
 .coverage
 .coverage.*
 .cache
+
+
 nosetests.xml
 coverage.xml
 *.cover
@@ -57,7 +59,6 @@
 
 # Django stuff:
 *.log
-<<<<<<< HEAD
 local_settings.py
 db.sqlite3
 db.sqlite3-journal
@@ -162,21 +163,17 @@
 #  and can be added to the global gitignore or merged into this file.  For a more nuclear
 #  option (not recommended) you can uncomment the following to ignore the entire idea folder.
 #.idea/
-=======
-final_response.xlsx
-latex_response.xlsx
-search_latex_response.xlsx
-*.csv
-*.txt
-*.xlsx
-*.zip
-superpilot/docs
-original/*
-Final/*
-final/*
-.cache
 .idea
 .DS_store
 prompt.md
 superpilot/vespa
->>>>>>> 7f819954
+*.xlsx
+*.csv
+response_json.txt
+superpilot/docs/ImagebasedQs
+superpilot/docs/ques
+latex.zip
+superpilot/docs/guides
+superpilot/docs/WhatsApp Image 2023-10-03 at 3.22.52 PM (1).jpeg
+superpilot/docs/WhatsApp Image 2023-10-03 at 4.06.29 PM.jpeg
+superpilot/docs/WhatsApp Image 2023-10-03 at 8.31.50 PM.jpeg